/*
 * Copyright 2015 Red Hat, Inc.
 *
 *  All rights reserved. This program and the accompanying materials
 *  are made available under the terms of the Eclipse Public License v1.0
 *  and Apache License v2.0 which accompanies this distribution.
 *
 *  The Eclipse Public License is available at
 *  http://www.eclipse.org/legal/epl-v10.html
 *
 *  The Apache License v2.0 is available at
 *  http://www.opensource.org/licenses/apache2.0.php
 *
 *  You may elect to redistribute this code under either of these licenses.
 */
package io.vertx.redis;

import io.vertx.codegen.annotations.DataObject;
import io.vertx.core.Handler;
import io.vertx.core.json.JsonArray;
import io.vertx.core.json.JsonObject;
import io.vertx.core.net.NetClientOptions;

import java.util.ArrayList;
import java.util.List;

/**
 * This object controls the connection setting to the Redis Server. There is no need to specify most of the settings
 * since it has built the following sensible defaults:
 * <p>
 * * `encoding`: `UTF-8`
 * * `host`: `localhost`
 * * `port`: 6379
 * * `tcpKeepAlive`: true
 * * `tcpNoDelay`: true
 * * `binary`: false
 * <p>
 * However there are two extra properties that have no defaults since they are optional:
 * <p>
 * * `auth`
 * * `select`
 * <p>
 * The usage of this two extra properties is to setup required authentication and optionally the selection of the active
 * database at connection time. If you define this extra properties on every connection to Redis server this client
 * will perform the authentication handshake and database selection, however if you don't do this and call {@link io.vertx.redis.RedisClient#auth(String, Handler)}
 * yourself in case of connection failure the client will not be able to perform the correct authentication handshake.
 */
@DataObject(generateConverter = true)
public class RedisOptions extends NetClientOptions {

  private static final String DEFAULT_ENCODING = "UTF-8";
  private static final String DEFAULT_HOST = "127.0.0.1";
  private static final int DEFAULT_PORT = 6379;
  private static final boolean DEFAULT_BINARY = false;
  private static final String DEFAULT_ADDRESS = "io.vertx.redis";

  private String encoding;
  private String host;
  private int port;
  private boolean binary;
  private String address;

  private String auth;
  private Integer select;

  public RedisOptions() {
    super();
    init();
  }

  public RedisOptions(RedisOptions other) {
    super(other);
    init();
    // base defaults
    this.encoding = other.encoding;
    this.host = other.host;
    this.port = other.port;
    this.binary = other.binary;
    this.address = other.address;
    // custom
    this.auth = other.auth;
    this.select = other.select;
    postInit();
  }

  public RedisOptions(JsonObject json) {
    super(json);
    init();
    RedisOptionsConverter.fromJson(json, this);
    postInit();
  }


  private void init() {
    encoding = DEFAULT_ENCODING;
    host = DEFAULT_HOST;
    port = DEFAULT_PORT;
    binary = DEFAULT_BINARY;
    address = DEFAULT_ADDRESS;
    // tcp defaults
    setTcpKeepAlive(true);
    setTcpNoDelay(true);
  }

  private void postInit() {
    // process the binary support
    if ("iso-8859-1".equalsIgnoreCase(encoding)) {
      binary = true;
      return;
    }

<<<<<<< HEAD
    if (binary) {
      encoding = "iso-8859-1";
    }
  }

  /**
   * Return the character encoding for Strings, default `UTF-8`.
   *
   * @return character encoding
   */
  public String getEncoding() {
    return encoding;
  }

  /**
   * Set the user defined character encoding, e.g.: `iso-8859-1`.
   *
   * @param encoding the user character encoding
   * @return self
   */
  public RedisOptions setEncoding(String encoding) {
    this.encoding = encoding;
    // special case here the binary and encoding are corelated so they need to be verified after set
    postInit();
    return this;
  }

  /**
   * Return if the messages to/from redis are binary, default `false`.
   *
   * @return are messages binary
   */
  public boolean isBinary() {
    return binary;
  }

  /**
   * Set the user defined character encoding, e.g.: `iso-8859-1`.
   *
   * @param binary use binary messages
   * @return self
   */
  public RedisOptions setBinary(boolean binary) {
    this.binary = binary;
    // special case here the binary and encoding are corelated so they need to be verified after set
    postInit();
    return this;
  }

  /**
   * Get the default `PUB/SUB` eventbus address prefix, default `io.vertx.redis`.
   *
   * @return eventbus address prefix
   */
  public String getAddress() {
    return address;
  }

  /**
   * Set the eventbus address prefix for `PUB/SUB`.
   *
   * @param address address prefix.
   * @return self
   */
  public RedisOptions setAddress(String address) {
    this.address = address;
    return this;
  }

  /**
   * Get the host name for the Redis server, default `localhost`.
   *
   * @return host name.
   */
  public String getHost() {
    return host;
  }

  /**
   * Set the host name where the Redis server is listening.
   *
   * @param host host name
   * @return self
   */
  public RedisOptions setHost(String host) {
    this.host = host;
    return this;
  }

  /**
   * Get the tcp port where the Redis server is listening, default 6379.
   *
   * @return tcp port
   */
  public int getPort() {
    return port;
  }

  /**
   * Set the tcp port where the Redis server is listening.
   *
   * @param port tcp port.
   * @return self
   */
  public RedisOptions setPort(int port) {
    this.port = port;
    return this;
  }

  /**
   * Get the password for authentication at connection time.
   *
   * @return password
   */
  public String getAuth() {
    return auth;
  }

  /**
   * Set the password for authentication at connection time.
   *
   * @param auth password
   * @return self
   */
  public RedisOptions setAuth(String auth) {
    this.auth = auth;
    return this;
  }

  /**
   * Get the database to select at connection time.
   *
   * @return database id
   */
  public Integer getSelect() {
    return select;
  }

  /**
   * Set the database to select at connection time.
   *
   * @param select database id
   * @return self
   */
  public RedisOptions setSelect(Integer select) {
    this.select = select;
    return this;
  }

  public JsonObject toJSON() {
    final JsonObject json = new JsonObject();
    RedisOptionsConverter.toJson(this, json);
    return json;
  }
=======
    private final JsonObject json;

    /**
     * Return the character encoding for Strings, default `UTF-8`.
     *
     * @return character encoding
     */
    public String getEncoding() {
        return json.getString("encoding", "UTF-8");
    }

    /**
     * Set the user defined character encoding, e.g.: `iso-8859-1`.
     *
     * @param encoding the user character encoding
     * @return self
     */
    public RedisOptions setEncoding(String encoding) {
        json.put("encoding", encoding);
        if ("iso-8859-1".equalsIgnoreCase(encoding)) {
            json.put("binary", true);
        }
        return this;
    }

    /**
     * Return if the messages to/from redis are binary, default `false`.
     *
     * @return are messages binary
     */
    public boolean isBinary() {
        return json.getBoolean("binary", false);
    }

    /**
     * Set the user defined character encoding, e.g.: `iso-8859-1`.
     *
     * @param binary use binary messages
     * @return self
     */
    public RedisOptions setBinary(boolean binary) {
        json.put("binary", binary);
        json.put("encoding", "iso-8859-1");
        return this;
    }

    /**
     * Get the default `PUB/SUB` eventbus address prefix, default `io.vertx.redis`.
     *
     * @return eventbus address prefix
     */
    public String getAddress() {
        return json.getString("address", "io.vertx.redis");
    }

    /**
     * Set the eventbus address prefix for `PUB/SUB`.
     *
     * @param address address prefix.
     * @return self
     */
    public RedisOptions setAddress(String address) {
        json.put("address", address);
        return this;
    }

    /**
     * Get the host name for the Redis server, default `localhost`.
     *
     * @return host name.
     */
    public String getHost() {
        return json.getString("host", "localhost");
    }

    /**
     * Set the host name where the Redis server is listening.
     *
     * @param host host name
     * @return self
     */
    public RedisOptions setHost(String host) {
        json.put("host", host);
        return this;
    }

    /**
     * Get the tcp port where the Redis server is listening, default 6379.
     *
     * @return tcp port
     */
    public int getPort() {
        return json.getInteger("port", 6379);
    }

    /**
     * Set the tcp port where the Redis server is listening.
     *
     * @param port tcp port.
     * @return self
     */
    public RedisOptions setPort(int port) {
        json.put("port", port);
        return this;
    }

    /**
     * Get wheather TCP KeepAlive option should be enabled, default true.
     *
     * @return keep alive
     */
    public boolean isTcpKeepAlive() {
        return json.getBoolean("tcpKeepAlive", true);
    }

    /**
     * Set the TCP KeepAlive option
     *
     * @param tcpKeepAlive boolean
     * @return self
     */
    public RedisOptions setTcpKeepAlive(boolean tcpKeepAlive) {
        json.put("tcpKeepAlive", tcpKeepAlive);
        return this;
    }

    /**
     * Get wheather TCP NoDelay should be enabled, default true
     *
     * @return tcp no delay
     */
    public boolean isTcpNoDelay() {
        return json.getBoolean("tcpNoDelay", true);
    }

    /**
     * Set the TCP NoDelay at the socket level.
     *
     * @param tcpNoDelay boolean
     * @return self
     */
    public RedisOptions setTcpNoDelay(boolean tcpNoDelay) {
        json.put("tcpNoDelay", tcpNoDelay);
        return this;
    }

    /**
     * Get the password for authentication at connection time.
     *
     * @return password
     */
    public String getAuth() {
        return json.getString("auth");
    }

    /**
     * Set the password for authentication at connection time.
     *
     * @param auth password
     * @return self
     */
    public RedisOptions setAuth(String auth) {
        json.put("auth", auth);
        return this;
    }

    /**
     * Get the database to select at connection time.
     *
     * @return database id
     */
    public Integer getSelect() {
        return json.getInteger("select");
    }

    /**
     * Set the database to select at connection time.
     *
     * @param select database id
     * @return self
     */
    public RedisOptions setSelect(Integer select) {
        if (select != null) {
            json.put("select", select);
        } else {
            json.remove("select");
        }
        return this;
    }

    /**
     * Set name of Redis master (used with Sentinel).
     * @param masterName name of Redis master
     * @return self
     */
    public RedisOptions setMasterName(String masterName) {
        if (masterName != null) {
            json.put("master", masterName);
        } else {
            json.remove("master");
        }
        return this;
    }

    /**
     * Get name of Redis master.
     * @return Redis master name
     */
    public String getMasterName() {
        return json.getString("master");
    }

    /**
     * Add Sentinel node.
     * @param sentinelHostAndPort Sentinel node on the form 'hostname:port'
     * @return self
     */
    public RedisOptions addSentinel(String sentinelHostAndPort) {
        JsonArray sentinels;
        if (!json.containsKey("sentinels")) {
            sentinels = new JsonArray();
            json.put("sentinels", sentinels);
        } else {
            sentinels = json.getJsonArray("sentinels");
        }
        sentinels.add(sentinelHostAndPort);
        return this;
    }

    /**
     * Get list of Sentinels.
     * @return List of Sentinels on the form 'hostname:port'
     */
    public List<String> getSentinels() {
        List<String> sentinels = new ArrayList<>();
        if (json.containsKey("sentinels")) {
            json.getJsonArray("sentinels").stream().forEach(o -> {
                String[] hostAndPort = ((String) o).split(":");
                sentinels.add(String.format("%s:%d", hostAndPort[0], Integer.valueOf(hostAndPort[1])));
            });
        }
        return sentinels;
    }

    public RedisOptions() {
        json = new JsonObject();
    }

    public RedisOptions(JsonObject json) {
        this.json = json.copy();

        // process the binary support
        if (getEncoding().equalsIgnoreCase("iso-8859-1")) {
            setBinary(true);
            return;
        }

        if (isBinary()) {
            setEncoding("iso-8859-1");
        }
    }

    public RedisOptions(RedisOptions options) {
        this(options.toJSON());
    }

    public JsonObject toJSON() {
        return json;
    }
>>>>>>> ce429843
}<|MERGE_RESOLUTION|>--- conflicted
+++ resolved
@@ -48,7 +48,7 @@
 @DataObject(generateConverter = true)
 public class RedisOptions extends NetClientOptions {
 
-  private static final String DEFAULT_ENCODING = "UTF-8";
+    private static final String DEFAULT_ENCODING = "UTF-8";
   private static final String DEFAULT_HOST = "127.0.0.1";
   private static final int DEFAULT_PORT = 6379;
   private static final boolean DEFAULT_BINARY = false;
@@ -109,7 +109,6 @@
       return;
     }
 
-<<<<<<< HEAD
     if (binary) {
       encoding = "iso-8859-1";
     }
@@ -117,8 +116,7 @@
 
   /**
    * Return the character encoding for Strings, default `UTF-8`.
-   *
-   * @return character encoding
+   ** @return character encoding
    */
   public String getEncoding() {
     return encoding;
@@ -126,21 +124,19 @@
 
   /**
    * Set the user defined character encoding, e.g.: `iso-8859-1`.
-   *
-   * @param encoding the user character encoding
+   ** @param encoding the user character encoding
    * @return self
    */
   public RedisOptions setEncoding(String encoding) {
-    this.encoding = encoding;
-    // special case here the binary and encoding are corelated so they need to be verified after set
-    postInit();
+    this.encoding= encoding;
+    // special case here the binary andencodingare corelated so they need to be verified after set
+      postInit();
     return this;
   }
 
   /**
    * Return if the messages to/from redis are binary, default `false`.
-   *
-   * @return are messages binary
+   ** @return are messages binary
    */
   public boolean isBinary() {
     return binary;
@@ -148,21 +144,19 @@
 
   /**
    * Set the user defined character encoding, e.g.: `iso-8859-1`.
-   *
-   * @param binary use binary messages
+   ** @param binary use binary messages
    * @return self
    */
   public RedisOptions setBinary(boolean binary) {
-    this.binary = binary;
-    // special case here the binary and encoding are corelated so they need to be verified after set
+    this.binary= binary;
+    // special case here the binary andencodingare corelated so they need to be verified after set
     postInit();
     return this;
   }
 
   /**
    * Get the default `PUB/SUB` eventbus address prefix, default `io.vertx.redis`.
-   *
-   * @return eventbus address prefix
+   ** @return eventbus address prefix
    */
   public String getAddress() {
     return address;
@@ -170,19 +164,17 @@
 
   /**
    * Set the eventbus address prefix for `PUB/SUB`.
-   *
-   * @param address address prefix.
+   ** @param address address prefix.
    * @return self
    */
   public RedisOptions setAddress(String address) {
-    this.address = address;
+    this.address= address;
     return this;
   }
 
   /**
    * Get the host name for the Redis server, default `localhost`.
-   *
-   * @return host name.
+   ** @return host name.
    */
   public String getHost() {
     return host;
@@ -190,19 +182,17 @@
 
   /**
    * Set the host name where the Redis server is listening.
-   *
-   * @param host host name
+   ** @param host host name
    * @return self
    */
   public RedisOptions setHost(String host) {
-    this.host = host;
+    this.host= host;
     return this;
   }
 
   /**
    * Get the tcp port where the Redis server is listening, default 6379.
-   *
-   * @return tcp port
+   ** @return tcp port
    */
   public int getPort() {
     return port;
@@ -221,8 +211,7 @@
 
   /**
    * Get the password for authentication at connection time.
-   *
-   * @return password
+   ** @return password
    */
   public String getAuth() {
     return auth;
@@ -235,14 +224,13 @@
    * @return self
    */
   public RedisOptions setAuth(String auth) {
-    this.auth = auth;
+    this.auth= auth;
     return this;
   }
 
   /**
    * Get the database to select at connection time.
-   *
-   * @return database id
+   ** @return database id
    */
   public Integer getSelect() {
     return select;
@@ -250,8 +238,7 @@
 
   /**
    * Set the database to select at connection time.
-   *
-   * @param select database id
+   ** @param select database id
    * @return self
    */
   public RedisOptions setSelect(Integer select) {
@@ -259,203 +246,7 @@
     return this;
   }
 
-  public JsonObject toJSON() {
-    final JsonObject json = new JsonObject();
-    RedisOptionsConverter.toJson(this, json);
-    return json;
-  }
-=======
-    private final JsonObject json;
-
-    /**
-     * Return the character encoding for Strings, default `UTF-8`.
-     *
-     * @return character encoding
-     */
-    public String getEncoding() {
-        return json.getString("encoding", "UTF-8");
-    }
-
-    /**
-     * Set the user defined character encoding, e.g.: `iso-8859-1`.
-     *
-     * @param encoding the user character encoding
-     * @return self
-     */
-    public RedisOptions setEncoding(String encoding) {
-        json.put("encoding", encoding);
-        if ("iso-8859-1".equalsIgnoreCase(encoding)) {
-            json.put("binary", true);
-        }
-        return this;
-    }
-
-    /**
-     * Return if the messages to/from redis are binary, default `false`.
-     *
-     * @return are messages binary
-     */
-    public boolean isBinary() {
-        return json.getBoolean("binary", false);
-    }
-
-    /**
-     * Set the user defined character encoding, e.g.: `iso-8859-1`.
-     *
-     * @param binary use binary messages
-     * @return self
-     */
-    public RedisOptions setBinary(boolean binary) {
-        json.put("binary", binary);
-        json.put("encoding", "iso-8859-1");
-        return this;
-    }
-
-    /**
-     * Get the default `PUB/SUB` eventbus address prefix, default `io.vertx.redis`.
-     *
-     * @return eventbus address prefix
-     */
-    public String getAddress() {
-        return json.getString("address", "io.vertx.redis");
-    }
-
-    /**
-     * Set the eventbus address prefix for `PUB/SUB`.
-     *
-     * @param address address prefix.
-     * @return self
-     */
-    public RedisOptions setAddress(String address) {
-        json.put("address", address);
-        return this;
-    }
-
-    /**
-     * Get the host name for the Redis server, default `localhost`.
-     *
-     * @return host name.
-     */
-    public String getHost() {
-        return json.getString("host", "localhost");
-    }
-
-    /**
-     * Set the host name where the Redis server is listening.
-     *
-     * @param host host name
-     * @return self
-     */
-    public RedisOptions setHost(String host) {
-        json.put("host", host);
-        return this;
-    }
-
-    /**
-     * Get the tcp port where the Redis server is listening, default 6379.
-     *
-     * @return tcp port
-     */
-    public int getPort() {
-        return json.getInteger("port", 6379);
-    }
-
-    /**
-     * Set the tcp port where the Redis server is listening.
-     *
-     * @param port tcp port.
-     * @return self
-     */
-    public RedisOptions setPort(int port) {
-        json.put("port", port);
-        return this;
-    }
-
-    /**
-     * Get wheather TCP KeepAlive option should be enabled, default true.
-     *
-     * @return keep alive
-     */
-    public boolean isTcpKeepAlive() {
-        return json.getBoolean("tcpKeepAlive", true);
-    }
-
-    /**
-     * Set the TCP KeepAlive option
-     *
-     * @param tcpKeepAlive boolean
-     * @return self
-     */
-    public RedisOptions setTcpKeepAlive(boolean tcpKeepAlive) {
-        json.put("tcpKeepAlive", tcpKeepAlive);
-        return this;
-    }
-
-    /**
-     * Get wheather TCP NoDelay should be enabled, default true
-     *
-     * @return tcp no delay
-     */
-    public boolean isTcpNoDelay() {
-        return json.getBoolean("tcpNoDelay", true);
-    }
-
-    /**
-     * Set the TCP NoDelay at the socket level.
-     *
-     * @param tcpNoDelay boolean
-     * @return self
-     */
-    public RedisOptions setTcpNoDelay(boolean tcpNoDelay) {
-        json.put("tcpNoDelay", tcpNoDelay);
-        return this;
-    }
-
-    /**
-     * Get the password for authentication at connection time.
-     *
-     * @return password
-     */
-    public String getAuth() {
-        return json.getString("auth");
-    }
-
-    /**
-     * Set the password for authentication at connection time.
-     *
-     * @param auth password
-     * @return self
-     */
-    public RedisOptions setAuth(String auth) {
-        json.put("auth", auth);
-        return this;
-    }
-
-    /**
-     * Get the database to select at connection time.
-     *
-     * @return database id
-     */
-    public Integer getSelect() {
-        return json.getInteger("select");
-    }
-
-    /**
-     * Set the database to select at connection time.
-     *
-     * @param select database id
-     * @return self
-     */
-    public RedisOptions setSelect(Integer select) {
-        if (select != null) {
-            json.put("select", select);
-        } else {
-            json.remove("select");
-        }
-        return this;
-    }
-
-    /**
+  /**
      * Set name of Redis master (used with Sentinel).
      * @param masterName name of Redis master
      * @return self
@@ -507,32 +298,10 @@
             });
         }
         return sentinels;
-    }
-
-    public RedisOptions() {
-        json = new JsonObject();
-    }
-
-    public RedisOptions(JsonObject json) {
-        this.json = json.copy();
-
-        // process the binary support
-        if (getEncoding().equalsIgnoreCase("iso-8859-1")) {
-            setBinary(true);
-            return;
-        }
-
-        if (isBinary()) {
-            setEncoding("iso-8859-1");
-        }
-    }
-
-    public RedisOptions(RedisOptions options) {
-        this(options.toJSON());
-    }
-
-    public JsonObject toJSON() {
-        return json;
-    }
->>>>>>> ce429843
+    }public JsonObject toJSON() {
+    final JsonObjectjson = new JsonObject();
+  RedisOptionsConverter.toJson(
+    this,json ) ;
+    return json;
+  }
 }